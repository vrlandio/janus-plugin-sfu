--- conflicted
+++ resolved
@@ -19,28 +19,23 @@
   subscribers: {}
 };
 
-<<<<<<< HEAD
 const status = document.getElementById("status");
 function showStatus(message) {
   status.textContent = message;
 }
 
-function init() {
-  const server = `wss://${location.hostname}:8989`;
-  showStatus(`Connecting to ${server}...`);
-  var ws = new WebSocket(server, "janus-protocol");
-=======
 function isError(signal) {
   var isPluginError =
       signal.plugindata &&
       signal.plugindata.data &&
       signal.plugindata.data.success === false;
   return isPluginError || Minijanus.JanusSession.prototype.isError(signal);
-};
+}
 
 function init() {
-  var ws = new WebSocket("ws://localhost:8188", "janus-protocol");
->>>>>>> ff44775c
+  const server = `wss://${location.hostname}:8989`;
+  showStatus(`Connecting to ${server}...`);
+  var ws = new WebSocket(server, "janus-protocol");
   ws.addEventListener("open", () => {
     var session = c.session = new Minijanus.JanusSession(ws.send.bind(ws));
     session.isError = isError;
@@ -175,29 +170,18 @@
     showStatus(`Connecting WebRTC...`);
     var connectionReady = Promise.all([iceReady, localReady, remoteReady]);
     return connectionReady
-<<<<<<< HEAD
       .then(() => {
         showStatus(`Joining room ${roomId}...`);
-        return handle.sendMessage({ kind: "join", room_id: roomId, user_id: USER_ID, notify: true });
+        return handle.sendMessage({ kind: "join", room_id: roomId, user_id: USER_ID, subscribe: { "notifications": true, "data": true }});
       })
       .then(reply => {
-        var response = reply.plugindata.data.response;
         showStatus(`Joined room ${roomId}`);
-        response.user_ids.forEach(otherId => {
-          addUser(session, otherId);
-        });
-        return { handle, conn, channel, unreliableChannel };
-      });
-=======
-      .then(() => handle.sendMessage({ kind: "join", room_id: roomId, user_id: USER_ID, subscribe: { "notifications": true, "data": true }}))
-      .then(reply => {
         for (var i = 0; i < reply.plugindata.data.response.user_ids.length; i++) {
           var userId = reply.plugindata.data.response.user_ids[i];
           addUser(session, userId);
         }
       })
-      .then(() => { return { handle, conn, channel, unreliableChannel }; });
->>>>>>> ff44775c
+      .then(() => { handle, conn, channel, unreliableChannel });
   });
 }
 
